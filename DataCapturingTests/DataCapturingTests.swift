//
//  DataCapturingTests.swift
//  DataCapturingTests
//
//  Created by Team Cyface on 07.11.17.
//  Copyright © 2017 Cyface GmbH. All rights reserved.
//

import XCTest
@testable import DataCapturing

class DataCapturingTests: XCTestCase {

    var oocut: MovebisServerConnection?

    override func setUp() {
        super.setUp()
        // Put setup code here. This method is called before the invocation of each test method in the class.
        oocut = MovebisServerConnection(apiURL: URL(string: "https://localhost:8080")!)
    }

    override func tearDown() {
        // Put teardown code here. This method is called after the invocation of each test method in the class.
        oocut = nil
        super.tearDown()
    }

    func testExample() {
        // This is an example of a functional test case.
        // Use XCTAssert and related functions to verify your tests produce the correct results.
        guard let oocut = oocut else {
            fatalError("Test failed!")
        }

        let pl = PersistenceLayer()
        let measurement = pl.createMeasurement(at: 2)
        let promise = expectation(description: "No error on synchronization!")
<<<<<<< HEAD
        
     oocut.authenticate(withJwtToken: "replace_me")
=======

        oocut.authenticate(withJwtToken: "replace_me")
>>>>>>> 6eb22a63
        oocut.sync(measurement: measurement) { error in
            if error==nil {
                promise.fulfill()
            } else {
                XCTFail("Synchronization produced an error!")
            }
        }

        waitForExpectations(timeout: 10, handler: nil)
    }

    func testPerformanceExample() {
        // This is an example of a performance test case.
        self.measure {
            // Put the code you want to measure the time of here.
        }
    }

}<|MERGE_RESOLUTION|>--- conflicted
+++ resolved
@@ -35,13 +35,8 @@
         let pl = PersistenceLayer()
         let measurement = pl.createMeasurement(at: 2)
         let promise = expectation(description: "No error on synchronization!")
-<<<<<<< HEAD
-        
-     oocut.authenticate(withJwtToken: "replace_me")
-=======
 
         oocut.authenticate(withJwtToken: "replace_me")
->>>>>>> 6eb22a63
         oocut.sync(measurement: measurement) { error in
             if error==nil {
                 promise.fulfill()
