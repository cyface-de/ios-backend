--- conflicted
+++ resolved
@@ -12,12 +12,6 @@
 		3D0BDEB01FB1B951004EA25E /* DataCapturingTests.swift in Sources */ = {isa = PBXBuildFile; fileRef = 3D0BDEAF1FB1B951004EA25E /* DataCapturingTests.swift */; };
 		3D0BDEB21FB1B951004EA25E /* DataCapturing.h in Headers */ = {isa = PBXBuildFile; fileRef = 3D0BDEA41FB1B951004EA25E /* DataCapturing.h */; settings = {ATTRIBUTES = (Public, ); }; };
 		3D0BDEC11FB1C1AE004EA25E /* DataCapturingService.swift in Sources */ = {isa = PBXBuildFile; fileRef = 3D0BDEBB1FB1C1AE004EA25E /* DataCapturingService.swift */; };
-<<<<<<< HEAD
-		3D0BDEC21FB1C1AE004EA25E /* GeoLocation.swift in Sources */ = {isa = PBXBuildFile; fileRef = 3D0BDEBC1FB1C1AE004EA25E /* GeoLocation.swift */; };
-		3D0BDEC31FB1C1AE004EA25E /* Measurement.swift in Sources */ = {isa = PBXBuildFile; fileRef = 3D0BDEBD1FB1C1AE004EA25E /* Measurement.swift */; };
-=======
-		3D0BDEC41FB1C1AE004EA25E /* Reason.swift in Sources */ = {isa = PBXBuildFile; fileRef = 3D0BDEBE1FB1C1AE004EA25E /* Reason.swift */; };
->>>>>>> 8de664dd
 		3D0BDEC51FB1C1AE004EA25E /* DataCapturingListener.swift in Sources */ = {isa = PBXBuildFile; fileRef = 3D0BDEBF1FB1C1AE004EA25E /* DataCapturingListener.swift */; };
 		3D0BDEC61FB1C1AE004EA25E /* DiskConsumption.swift in Sources */ = {isa = PBXBuildFile; fileRef = 3D0BDEC01FB1C1AE004EA25E /* DiskConsumption.swift */; };
 		3DE419E21FD19381001282D0 /* CyfaceModel.xcdatamodeld in Sources */ = {isa = PBXBuildFile; fileRef = 3DE419E01FD19381001282D0 /* CyfaceModel.xcdatamodeld */; };
@@ -49,12 +43,6 @@
 		3D0BDEAF1FB1B951004EA25E /* DataCapturingTests.swift */ = {isa = PBXFileReference; lastKnownFileType = sourcecode.swift; path = DataCapturingTests.swift; sourceTree = "<group>"; };
 		3D0BDEB11FB1B951004EA25E /* Info.plist */ = {isa = PBXFileReference; lastKnownFileType = text.plist.xml; path = Info.plist; sourceTree = "<group>"; };
 		3D0BDEBB1FB1C1AE004EA25E /* DataCapturingService.swift */ = {isa = PBXFileReference; fileEncoding = 4; lastKnownFileType = sourcecode.swift; path = DataCapturingService.swift; sourceTree = "<group>"; };
-<<<<<<< HEAD
-		3D0BDEBC1FB1C1AE004EA25E /* GeoLocation.swift */ = {isa = PBXFileReference; fileEncoding = 4; lastKnownFileType = sourcecode.swift; path = GeoLocation.swift; sourceTree = "<group>"; };
-		3D0BDEBD1FB1C1AE004EA25E /* Measurement.swift */ = {isa = PBXFileReference; fileEncoding = 4; lastKnownFileType = sourcecode.swift; path = Measurement.swift; sourceTree = "<group>"; };
-=======
-		3D0BDEBE1FB1C1AE004EA25E /* Reason.swift */ = {isa = PBXFileReference; fileEncoding = 4; lastKnownFileType = sourcecode.swift; path = Reason.swift; sourceTree = "<group>"; };
->>>>>>> 8de664dd
 		3D0BDEBF1FB1C1AE004EA25E /* DataCapturingListener.swift */ = {isa = PBXFileReference; fileEncoding = 4; lastKnownFileType = sourcecode.swift; path = DataCapturingListener.swift; sourceTree = "<group>"; };
 		3D0BDEC01FB1C1AE004EA25E /* DiskConsumption.swift */ = {isa = PBXFileReference; fileEncoding = 4; lastKnownFileType = sourcecode.swift; path = DiskConsumption.swift; sourceTree = "<group>"; };
 		3DE419E11FD19381001282D0 /* CyfaceModel.xcdatamodel */ = {isa = PBXFileReference; lastKnownFileType = wrapper.xcdatamodel; path = CyfaceModel.xcdatamodel; sourceTree = "<group>"; };
@@ -111,18 +99,9 @@
 				3D0BDEBF1FB1C1AE004EA25E /* DataCapturingListener.swift */,
 				3D0BDEBB1FB1C1AE004EA25E /* DataCapturingService.swift */,
 				3D0BDEC01FB1C1AE004EA25E /* DiskConsumption.swift */,
-<<<<<<< HEAD
-				3D0BDEBC1FB1C1AE004EA25E /* GeoLocation.swift */,
-				3D0BDEBD1FB1C1AE004EA25E /* Measurement.swift */,
 				3D0BDEA41FB1B951004EA25E /* DataCapturing.h */,
 				3D0BDEA51FB1B951004EA25E /* Info.plist */,
-				3D844B251FC8640C00DAAB91 /* AccelerationPoint.swift */,
-				3D0A8B991FE1074B002A5813 /* DataCapturingEvents.swift */,
-=======
-				3D0BDEBE1FB1C1AE004EA25E /* Reason.swift */,
-				3D0BDEA41FB1B951004EA25E /* DataCapturing.h */,
-				3D0BDEA51FB1B951004EA25E /* Info.plist */,
->>>>>>> 8de664dd
+                3D0A8B991FE1074B002A5813 /* DataCapturingEvents.swift */,
 			);
 			path = DataCapturing;
 			sourceTree = "<group>";
@@ -269,17 +248,11 @@
 				3DE419FA1FD5ACFE001282D0 /* MeasurementMO+CoreDataClass.swift in Sources */,
 				3DE419FC1FD5ACFE001282D0 /* GeoLocationMO+CoreDataProperties.swift in Sources */,
 				3D0BDEC61FB1C1AE004EA25E /* DiskConsumption.swift in Sources */,
-<<<<<<< HEAD
-				3D0BDEC21FB1C1AE004EA25E /* GeoLocation.swift in Sources */,
-				3D0BDEC31FB1C1AE004EA25E /* Measurement.swift in Sources */,
-=======
 				3DE419F81FD5ACFE001282D0 /* GeoLocationMO+CoreDataClass.swift in Sources */,
 				3DE419E21FD19381001282D0 /* CyfaceModel.xcdatamodeld in Sources */,
 				3DE419F91FD5ACFE001282D0 /* AccelerationPointMO+CoreDataProperties.swift in Sources */,
 				3DE419FB1FD5ACFE001282D0 /* MeasurementMO+CoreDataProperties.swift in Sources */,
 				3DE419FD1FD5ACFE001282D0 /* AccelerationPointMO+CoreDataClass.swift in Sources */,
-				3D0BDEC41FB1C1AE004EA25E /* Reason.swift in Sources */,
->>>>>>> 8de664dd
 			);
 			runOnlyForDeploymentPostprocessing = 0;
 		};
