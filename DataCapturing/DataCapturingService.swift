//
//  DataCapturingService.swift
//  DataCapturingServices
//
//  Created by Team Cyface on 02.11.17.
//  Copyright © 2017 Cyface GmbH. All rights reserved.
//

import Foundation
import CoreMotion
import CoreLocation
import os.log
import CoreData
import Alamofire

/**
 An object of this class handles the lifecycle of starting and stopping data capturing as well as
 transmitting results to an appropriate server.
 
 To avoid using the users traffic or incurring costs, the service waits for Wifi access before
 transmitting any data. You may however force synchronization if required, using
 `forceSync(onFinish:)`.
 
 An object of this class is not thread safe and should only be used once per application. You may
 start and stop the service as often as you like and reuse the object.
 
 - Author: Klemens Muthmann
 - Version: 5.0.0
 - Since: 1.0.0
 */
public class DataCapturingService: NSObject {

    // MARK: - Properties
    /// Data used to identify log messages created by this component.
    private let LOG = OSLog(subsystem: "de.cyface", category: "DataCapturingService")

    /// The time to wait for the persistence layer, before a timeout is thrown. This value is in seconds.
    private static let databaseTimeout = 10

    /// `true` if data capturing is running; `false` otherwise.
    public var isRunning: Bool

    /// `true` if data capturing was running but is currently paused; `false` otherwise.
    public var isPaused: Bool

    /// A listener that is notified of important events during data capturing.
    private var handler: ((DataCapturingEvent) -> Void)

    /// The currently recorded `Measurement` or nil if there is no active recording.
    public var currentMeasurement: MeasurementEntity?

    /// An instance of `CMMotionManager`. There should be only one instance of this type in your application.
    private let motionManager: CMMotionManager

    /**
     Provides access to the devices geo location capturing hardware (such as GPS, GLONASS, GALILEO, etc.)
     and handles geo location updates in the background.
     */
    private lazy var locationManager: CLLocationManager = {
        let manager = CLLocationManager()
        manager.desiredAccuracy = kCLLocationAccuracyBestForNavigation
        manager.allowsBackgroundLocationUpdates = true
        manager.pausesLocationUpdatesAutomatically = false
        manager.activityType = .other
        manager.showsBackgroundLocationIndicator = true
        manager.distanceFilter = kCLDistanceFilterNone
        manager.requestAlwaysAuthorization()
        return manager
    }()

    /**
     An API to store, retrieve and update captured data to the local system until the App
     can transmit it to a server.
     */
    let persistenceLayer: PersistenceLayer

    /// An API that handles authentication and communication with a Cyface server.
    private let serverConnection: ServerConnection

    /// Handles background synchronization of available `Measurement`s.
    let reachabilityManager: NetworkReachabilityManager

    /**
     A flag indicating whether synchronization of data should only happen if the device is connected to a wireless local area network (Wifi).

     If `true` data is only synchronized via Wifi; if `false` data is also synchronized via mobile network.
     The default setting is `true`.
     Setting this to `false` might put heavy load on the users device and deplete her or his data plan.
     */
    public var syncOnWiFiOnly: Bool

    /// A flag telling the system, whether it should synchronize data or not. If this is `true` data will be synchronized; if it is `false`, no data will be synchronized.
    public var dataSynchronizationIsActive: Bool? {
        didSet {
            guard let dataSynchronizationIsActive = dataSynchronizationIsActive else {
                return
            }

            if dataSynchronizationIsActive {
                reachabilityManager.startListening()
            } else {
                reachabilityManager.stopListening()
            }
        }
    }

    // TODO: The following is ugly code duplication with accelerationsCache, locationsCache and the two synchronization queues. This should probably moved to some external class and abstracted to one shared implementation.

    /// An in memory storage for accelerations, before they are written to disk.
    private var accelerationsCache = [Acceleration]()

    /// An in memory storage for geo locations, before they are written to disk.
    private var locationsCache = [GeoLocation]()

    /// The background queue used to capture data.
    private let capturingQueue = DispatchQueue.global(qos: .userInitiated)

    /// Synchronizes read and write operations on the `accelerationsCache`.
    /*private let accelerationsCacheSynchronizationQueue = DispatchQueue(label: "accelerationsCacheSynchronization", attributes: .concurrent)*/

    /// Synchronizes read and write operations on the `locationsCache` and the `accelerationsCache`.
    private let cacheSynchronizationQueue = DispatchQueue(label: "cacheSynchronization", attributes: .concurrent)

    /// A timer called in regular intervals to save the captured data to the underlying database.
    private var backgroundSynchronizationTimer: Timer!

    // MARK: - Initializers
    /**
     Creates a new completely initialized `DataCapturingService` transmitting data
     via the provided server connection and accessing data a certain amount of times per second.
     - Parameters:
     - serverConnection: An authenticated connection to a Cyface API server.
     - sensorManager: An instance of `CMMotionManager`.
     There should be only one instance of this type in your application.
     Since it seems to be impossible to create that instance inside a framework at the moment,
     you have to provide it via this parameter.
     - updateInterval: The accelerometer update interval in Hertz. By default this is set to the supported maximum of 100 Hz.
     - persistenceLayer: An API to store, retrieve and update captured data to the local system until the App can transmit it to a server.
     - dataSynchronizationIsActive: A flag telling the system, whether it should synchronize data or not. If this is `true` data will be synchronized; if it is `false`, no data will be synchronized.
     - eventHandler: An optional handler used by the capturing process to inform about `DataCapturingEvent`s.
     */
    public init(
        connection serverConnection: ServerConnection,
        sensorManager manager: CMMotionManager,
        updateInterval interval: Double = 100,
        persistenceLayer persistence: PersistenceLayer,
        dataSynchronizationIsActive: Bool,
        eventHandler: @escaping ((DataCapturingEvent) -> Void)) {

        self.isRunning = false
        self.isPaused = false
        self.persistenceLayer = persistence
        self.motionManager = manager
        motionManager.accelerometerUpdateInterval = 1.0 / interval
        self.serverConnection = serverConnection
        self.handler = eventHandler

        self.syncOnWiFiOnly = true
        guard let reachabilityManager = NetworkReachabilityManager(host: serverConnection.getURL().absoluteString) else {
            fatalError("Unable to initialize reachability manager.")
        }
        self.reachabilityManager = reachabilityManager
        super.init()

        self.reachabilityManager.listener = {
            [weak self] status in
            guard let mySelf = self else {
                return
            }

            let reachable = mySelf.syncOnWiFiOnly ?  status == NetworkReachabilityManager.NetworkReachabilityStatus.reachable(.ethernetOrWiFi) : status == NetworkReachabilityManager.NetworkReachabilityStatus.reachable(.wwan) || status == NetworkReachabilityManager.NetworkReachabilityStatus.reachable(.ethernetOrWiFi)

            if reachable {
                mySelf.forceSync()
            }
        }
        self.dataSynchronizationIsActive = dataSynchronizationIsActive
    }

    // MARK: - Methods
    /**
     Starts the capturing process with an optional closure, that is notified of important events
     during the capturing process. This operation is idempotent.
<<<<<<< HEAD
     */
    public func start(inContext context: MeasurementContext) {
=======
     
     - Parameter handler: A closure that is notified of important events during data capturing.
     - Throws:
     - `DataCapturingError.isPaused` if the service was paused and thus starting it makes no sense. If you need to continue call `resume(((DataCapturingEvent) -> Void))`.
     */
    public func start(inContext context: MeasurementContext, withHandler handler: @escaping ((DataCapturingEvent) -> Void) = {_ in }) throws {
>>>>>>> 49c512d3
        guard !isPaused else {
            throw DataCapturingError.isPaused
        }

        persistenceLayer.createMeasurement(at: currentTimeInMillisSince1970(), withContext: context) { measurement in
            let entity = MeasurementEntity(identifier: measurement.identifier, context: MeasurementContext(rawValue: measurement.context)!)
            self.currentMeasurement = entity
            self.startCapturing()
            self.handler(DataCapturingEvent.serviceStarted(measurement: entity))
        }
    }

    /**
     Stops the currently running data capturing process or does nothing if the process is not
     running.

     - Throws:
        - `DataCapturingError.isPaused` if the service was paused and thus stopping it makes no sense.
     */
    public func stop() throws {
        guard !isPaused else {
            throw DataCapturingError.isPaused
        }

        stopCapturing()
        currentMeasurement = nil
        if let dataSynchronizationIsActive = self.dataSynchronizationIsActive, dataSynchronizationIsActive {
            reachabilityManager.startListening()
        }
    }

    /**
     Pauses the current data capturing measurement for the moment. No data is captured until `resume()` has been called, but upon the call to `resume()` the last measurement will be continued instead of beginning a new now. After using `pause()` you must call resume before you can call any other lifecycle method like `stop()`, for example.

     - Throws:
        - `DataCaturingError.notRunning` if the service was not running and thus pausing it makes no sense.
        - `DataCapturingError.isPaused` if the service was already paused and pausing it again makes no sense.
     */
    public func pause() throws {
        guard isRunning else {
            throw DataCapturingError.notRunning
        }

        guard !isPaused else {
            throw DataCapturingError.isPaused
        }

        stopCapturing()
        isPaused = true
    }

    /**
     Resumes the current data capturing with the data capturing measurement that was running when `pause()` was called. A call to this method is only valid after a call to `pause()`. It is going to fail if used after `start()` or `stop()`.
<<<<<<< HEAD
     */
    public func resume() {
        guard isPaused, !isRunning else {
            fatalError("DataCapturingService.resume(): isPaused --> \(isPaused), isRunning --> \(isRunning)")
=======

     - Parameter handler: The handler receiving `DataCapturingEvent` instances from the resumed capturing.
     - Throws:
        - `DataCapturingError.notPaused` if the service was not paused and thus resuming it makes no sense.
        - `DataCapturingError.isRunning` if the service was running and thus resuming it makes no sense.
     */
    public func resume(withHandler handler: @escaping ((DataCapturingEvent) -> Void) = {_ in }) throws {
        guard isPaused else {
            throw DataCapturingError.notPaused
        }
        guard !isRunning else {
            throw DataCapturingError.isRunning
>>>>>>> 49c512d3
        }

        startCapturing()
        isPaused = false
    }

    /**
     Forces the service to synchronize all Measurements now if a connection is available.
     If this is not called the service might wait for an opportune moment to start synchronization.
     */
    public func forceSync() {
        if !self.serverConnection.isAuthenticated() || !self.reachabilityManager.isReachableOnEthernetOrWiFi {
            // Quit directly.
            return
        }

        self.persistenceLayer.loadSynchronizableMeasurements { [weak self] measurements in
            guard let myself = self else {
                return
            }

            var countOfMeasurementsToSynchronize = measurements.count
            guard countOfMeasurementsToSynchronize > 0 else {
                return
            }

            for measurement in measurements {
                guard let measurementContext = MeasurementContext(rawValue: measurement.context) else {
                    fatalError("Invalid measurement context: \(measurement.context) in database.")
                }
                let measurementEntity = MeasurementEntity(identifier: measurement.identifier, context: measurementContext)

                let synchronizationFinishedHandler: (MeasurementEntity, ServerConnectionError?) -> Void = { measurement, error in
                    // Only go on if there was no error
                    if let error = error {
                        os_log("Unable to upload data for measurement: %@!", NSNumber(value: measurement.identifier))
                        os_log("Error: %@\n Description: %@", error.title ?? "No Title", error.errorDescription ?? "No Description")
                        myself.handler(.synchronizationFinished(measurement: measurementEntity, status: .failure))
                    } else {
                        myself.cleanDataAfterSync(for: measurement) {
                            // Inform UI
                            myself.handler(.synchronizationFinished(measurement: measurementEntity, status: .success))
                        }
                    }
                    // TODO: synchronize this?
                    countOfMeasurementsToSynchronize -= 1

                    // Everything uploaded?
                    if countOfMeasurementsToSynchronize == 0 {
                        myself.reachabilityManager.stopListening()
                    }
                }

                myself.handler(.synchronizationStarted(measurement: measurementEntity))
                myself.serverConnection.sync(measurement: MeasurementEntity(identifier: measurement.identifier, context: measurementContext), onFinishedCall: synchronizationFinishedHandler)
            }
        }
    }

    /**
     Cleans the database after a measurement has been synchronized.

     - Parameters:
     - measurement: The measurement to clean.
     - handler: Called as soon as deletion has finished.
     */
    func cleanDataAfterSync(for measurement: MeasurementEntity, onFinished handler: @escaping (() -> Void)) {
        persistenceLayer.delete(measurement: measurement, onFinishedCall: handler)
    }

    /**
     Deletes a `Measurement` from this device.

     - Parameter measurement: The `Measurement` to delete. You can get this for example via
     `loadMeasurement(index:)`.
     */
    public func delete(measurement: MeasurementEntity, andCallWhenFinished finishedHandler: @escaping () -> Void) {
        persistenceLayer.delete(measurement: measurement, onFinishedCall: finishedHandler)
    }

    /// Provides the amount of `Measurements` currently cached by the system.
    public func countMeasurements() -> Int {
        var ret: Int?
        let syncGroup = DispatchGroup()
        syncGroup.enter()
        persistenceLayer.countMeasurements { count in
            ret = count
            syncGroup.leave()
        }
        guard syncGroup.wait(timeout: DispatchTime.now() + .seconds(DataCapturingService.databaseTimeout)) == .success else {
            fatalError("DataCapturingService.countMeasurements(): Unable to count measurements.")
        }
        return ret!
    }

    /**
     Provides the cached `Measurement` with the provided `identifier`.
     
     - Parameter identifier: A measurement identifier to load the measurement for.
     - Returns: The loaded `MeasurementEntity`
     */
    public func loadMeasurement(withIdentifier identifier: Int64) -> MeasurementEntity? {
        var ret: MeasurementEntity?
        let syncGroup = DispatchGroup()
        syncGroup.enter()
        persistenceLayer.load(measurementIdentifiedBy: identifier) { measurement in
            if let measurementContext = MeasurementContext(rawValue: measurement.context) {
                ret = MeasurementEntity(identifier: measurement.identifier, context: measurementContext)
            }
            syncGroup.leave()
        }
        guard syncGroup.wait(timeout: DispatchTime.now() + .seconds(DataCapturingService.databaseTimeout)) == .success else {
            fatalError("DataCapturingService.loadMeasurement(withIdentifier: \(identifier)): Unable to load measurement!")
        }
        return ret
    }

    /**
     Loads all currently cached `Measurement` instances.

     - Returns: The array of loaded `MeasurementEntity` objects.
     */
    public func loadMeasurements() -> [MeasurementEntity] {
        var ret = [MeasurementEntity]()
        let syncGroup = DispatchGroup()
        syncGroup.enter()
        persistenceLayer.loadMeasurements { measurements in
            measurements.forEach({ [unowned self] (measurement) in
                if measurement.identifier != self.currentMeasurement?.identifier, let measurementContext = MeasurementContext(rawValue: measurement.context) {
                    ret.append(MeasurementEntity(identifier: measurement.identifier, context: measurementContext))
                }
            })
            syncGroup.leave()
        }
        guard syncGroup.wait(timeout: DispatchTime.now() + .seconds(DataCapturingService.databaseTimeout)) == .success else {
            fatalError("DataCapturingService.loadMeasurements(): Unable to load measurements!")
        }
        return ret
    }

    /**
     Loads all the geo locations belonging to a certain measurement.

     - Parameters:
       - belongingTo: The measurement the geo locations are to be loaded for.
       - onFinished: The handler called after finishing loading the geo locations. The loaded locations are provided as an array to this handler.
     */
    public func loadGeoLocations(belongingTo measurement: MeasurementEntity, onFinished handler: @escaping ([GeoLocation]) -> Void) {
        persistenceLayer.load(measurementIdentifiedBy: measurement.identifier) { measurement in
            var ret = [GeoLocation]()
            measurement.geoLocations.forEach({ (location) in
                ret.append(GeoLocation(latitude: location.lat, longitude: location.lon, accuracy: location.accuracy, speed: location.speed, timestamp: location.timestamp))
            })
            handler(ret)
        }
    }

    /**
     Loads all the accelerations belonging to a certain measurement.

     - Parameters:
       - belongingTo: The measurement the accelerations are to be loaded for.
       - onFinished: The handler called after finishing loading the accelerations. The loaded accelerations are provided as an array to this handler.
     */
    public func loadAccelerations(belongingTo measurement: MeasurementEntity, onFinished handler: @escaping ([Acceleration]) -> Void) {
        persistenceLayer.load(measurementIdentifiedBy: measurement.identifier) { (measurement) in
            var ret = [Acceleration]()
            measurement.accelerations.forEach({ (acceleration) in
                ret.append(Acceleration(timestamp: acceleration.timestamp, x: acceleration.ax, y: acceleration.ay, z: acceleration.az))
            })
            handler(ret)
        }
    }

    /// Provides the current time in milliseconds since january 1st 1970 (UTC).
    private func currentTimeInMillisSince1970() -> Int64 {
        return convertToUtcTimestamp(date: Date())
    }

    /// Converts a `Data` object to a UTC milliseconds timestamp since january 1st 1970.
    private func convertToUtcTimestamp(date value: Date) -> Int64 {
        return Int64(value.timeIntervalSince1970*1000.0)
    }

    /**
     Internal method for starting the capturing process. This can optionally take in a handler for events occuring during data capturing.
     */
    func startCapturing() {
        // Preconditions
        guard !isRunning else {
            os_log("DataCapturingService.startCapturing(): Trying to start DataCapturingService which is already running!", log: LOG, type: .info)
            return
        }

        DispatchQueue.main.async {
            self.locationManager.delegate = self
            self.locationManager.startUpdatingLocation()
        }

        let queue = OperationQueue()
        queue.qualityOfService = QualityOfService.userInitiated
        queue.underlyingQueue = capturingQueue
        if motionManager.isAccelerometerAvailable {
            motionManager.startAccelerometerUpdates(to: queue) { data, _ in
                guard let myData = data else {
                    fatalError("DataCapturingService.start(): No Accelerometer data available!")
                }

                let accValues = myData.acceleration
                let acc = Acceleration(timestamp: self.currentTimeInMillisSince1970(),
                                       x: accValues.x,
                                       y: accValues.y,
                                       z: accValues.z)
                // Synchronize this write operation.
                self.cacheSynchronizationQueue.async(flags: .barrier) {
                    self.accelerationsCache.append(acc)
                }
            }
        }

        // Run data saving every 30 seconds
        backgroundSynchronizationTimer = Timer.scheduledTimer(withTimeInterval: 30, repeats: true, block: saveCapturedData)

        isRunning = true
    }

    /**
     An internal helper method for stopping the capturing process.
     */
    func stopCapturing() {
        guard isRunning else {
            os_log("Trying to stop a non running service!", log: LOG, type: .info)
            return
        }

        motionManager.stopAccelerometerUpdates()
        locationManager.stopUpdatingLocation()
        locationManager.delegate = nil
        backgroundSynchronizationTimer.fire()
        backgroundSynchronizationTimer.invalidate()
        isRunning = false

    }

    /**
     Method called by the `backgroundSynchronizationTimer` on each invocation. This method saves all data from `accelerationsCache` and from `locationsCache` to the underlying database and cleans both caches.
     */
    func saveCapturedData(timer: Timer) {
        guard let measurement = currentMeasurement else {
            fatalError("No current measurement to save the location to! Data capturing impossible.")
        }

<<<<<<< HEAD
        cacheSynchronizationQueue.async(flags: .barrier) {
            self.persistenceLayer.syncSave(locations: self.locationsCache, accelerations: self.accelerationsCache, toMeasurement: measurement)
            self.persistenceLayer.load(measurementIdentifiedBy: measurement.identifier) { (measurement) in
                let accelerationsFile = AccelerationsFile()
                do {
                    debugPrint("Writing \(measurement.accelerations.count) accelerations to file.")
                    try accelerationsFile.append(accelerations: measurement.accelerations, to: measurement.identifier)
                } catch {
                    fatalError("Unable to write data to file due to \(error).")
                }
            }
            self.accelerationsCache.removeAll()
            self.locationsCache.removeAll()
        }
=======
         /*accelerationsCacheSynchronizationQueue.async(flags: .barrier) {
            self.persistenceLayer.save(accelerations: self.accelerationsCache, toMeasurement: measurement) {
                self.accelerationsCache.removeAll()
            }
         }*/
        locationsCacheSynchronizationQueue.async(flags: .barrier) {
            self.persistenceLayer.save(locations: self.locationsCache, toMeasurement: measurement)
            self.locationsCache = [GeoLocation]()
         }
>>>>>>> 49c512d3
    }
}

// MARK: - CLLocationManagerDelegate
/**
 Extension making a `CLLocationManagerDelegate` out of the `DataCapturingService`. This adds the capability of listining for geo location changes.
 */
extension DataCapturingService: CLLocationManagerDelegate {

    /**
     The listener method that is informed about new geo locations.

     - Parameters:
     - manager: The location manager used.
     - didUpdateLocation: An array of the updated locations.
     */
    public func locationManager(_ manager: CLLocationManager, didUpdateLocations locations: [CLLocation]) {

        for location in locations {
            // Smooth the way by removing outlier coordinates.
            let howRecent = location.timestamp.timeIntervalSinceNow
            guard location.horizontalAccuracy < 20 && abs(howRecent) < 10 else { continue }

            let geoLocation = GeoLocation(
                latitude: location.coordinate.latitude,
                longitude: location.coordinate.longitude,
                accuracy: location.horizontalAccuracy,
                speed: location.speed,
                timestamp: convertToUtcTimestamp(date: location.timestamp))

            cacheSynchronizationQueue.async(flags: .barrier) {
                self.locationsCache.append(geoLocation)
            }
            
            DispatchQueue.main.async {
                self.handler(.geoLocationAcquired(position: geoLocation))
            }
        }
    }
}<|MERGE_RESOLUTION|>--- conflicted
+++ resolved
@@ -181,17 +181,12 @@
     /**
      Starts the capturing process with an optional closure, that is notified of important events
      during the capturing process. This operation is idempotent.
-<<<<<<< HEAD
-     */
-    public func start(inContext context: MeasurementContext) {
-=======
      
      - Parameter handler: A closure that is notified of important events during data capturing.
      - Throws:
      - `DataCapturingError.isPaused` if the service was paused and thus starting it makes no sense. If you need to continue call `resume(((DataCapturingEvent) -> Void))`.
      */
     public func start(inContext context: MeasurementContext, withHandler handler: @escaping ((DataCapturingEvent) -> Void) = {_ in }) throws {
->>>>>>> 49c512d3
         guard !isPaused else {
             throw DataCapturingError.isPaused
         }
@@ -245,25 +240,10 @@
 
     /**
      Resumes the current data capturing with the data capturing measurement that was running when `pause()` was called. A call to this method is only valid after a call to `pause()`. It is going to fail if used after `start()` or `stop()`.
-<<<<<<< HEAD
      */
     public func resume() {
         guard isPaused, !isRunning else {
             fatalError("DataCapturingService.resume(): isPaused --> \(isPaused), isRunning --> \(isRunning)")
-=======
-
-     - Parameter handler: The handler receiving `DataCapturingEvent` instances from the resumed capturing.
-     - Throws:
-        - `DataCapturingError.notPaused` if the service was not paused and thus resuming it makes no sense.
-        - `DataCapturingError.isRunning` if the service was running and thus resuming it makes no sense.
-     */
-    public func resume(withHandler handler: @escaping ((DataCapturingEvent) -> Void) = {_ in }) throws {
-        guard isPaused else {
-            throw DataCapturingError.notPaused
-        }
-        guard !isRunning else {
-            throw DataCapturingError.isRunning
->>>>>>> 49c512d3
         }
 
         startCapturing()
@@ -516,7 +496,6 @@
             fatalError("No current measurement to save the location to! Data capturing impossible.")
         }
 
-<<<<<<< HEAD
         cacheSynchronizationQueue.async(flags: .barrier) {
             self.persistenceLayer.syncSave(locations: self.locationsCache, accelerations: self.accelerationsCache, toMeasurement: measurement)
             self.persistenceLayer.load(measurementIdentifiedBy: measurement.identifier) { (measurement) in
@@ -531,17 +510,6 @@
             self.accelerationsCache.removeAll()
             self.locationsCache.removeAll()
         }
-=======
-         /*accelerationsCacheSynchronizationQueue.async(flags: .barrier) {
-            self.persistenceLayer.save(accelerations: self.accelerationsCache, toMeasurement: measurement) {
-                self.accelerationsCache.removeAll()
-            }
-         }*/
-        locationsCacheSynchronizationQueue.async(flags: .barrier) {
-            self.persistenceLayer.save(locations: self.locationsCache, toMeasurement: measurement)
-            self.locationsCache = [GeoLocation]()
-         }
->>>>>>> 49c512d3
     }
 }
 
