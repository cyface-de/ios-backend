//
//  DataCapturingService.swift
//  DataCapturingServices
//
//  Created by Team Cyface on 02.11.17.
//  Copyright © 2017 Cyface GmbH. All rights reserved.
//

import Foundation
import CoreMotion
import CoreLocation
import os.log
import CoreData

/**
 An object of this class handles the lifecycle of starting and stopping data capturing as well as transmitting results to an appropriate server.
 
 To avoid using the users traffic or incurring costs, the service waits for Wifi access before transmitting any data. You may however force synchronization if required, using `forceSyncU()`.
 
 An object of this class is not thread safe and should only be used once per application. Youmay start and stop the service as often as you like and reuse the object.
 
 - Author: Klemens Muthmann
 - Version: 2.0.0
 - Since: 1.0.0
  */
public class DataCapturingService: NSObject  {
    //MARK: Properties
    /// `true` if data capturing is running; `false` otherwise.
    private(set) public var isRunning: Bool
    
    /// A listener that is notified of important events during data capturing.
    private var listener: DataCapturingListener?
    
<<<<<<< HEAD
    /// The currently recorded `Measurement` or nil if there is no active recording.
    private var currentMeasurement: Measurement?
=======
    /*
    /**
     A poor mans data storage.
     
     This is only in memory and will be replaced by a database on persistent storage during final implementation.
     */
    private(set) public var unsyncedMeasurements: [MeasurementMO]
 */
    
    private var currentMeasurement: MeasurementMO?
>>>>>>> 8de664dd
    
    /// An instance of `CMMotionManager`. There should be only one instance of this type in your application.
    private let motionManager: CMMotionManager
    
    ///
    private lazy var dataUploadSession: URLSession = {
        return URLSession()
    }()
    
    /// Provides access to the devices geo location capturing hardware (such as GPS, GLONASS, GALILEO, etc.) and handles geo location updates in the background.
    private lazy var locationManager: CLLocationManager = {
        let manager = CLLocationManager()
        manager.delegate = self
        manager.desiredAccuracy = kCLLocationAccuracyBestForNavigation
        manager.allowsBackgroundLocationUpdates = true
        manager.activityType = .other
        manager.showsBackgroundLocationIndicator = true
        manager.distanceFilter = kCLDistanceFilterNone
        manager.requestAlwaysAuthorization()
        return manager
    }()
    
    private let persistenceLayer: PersistenceLayer

    
    //MARK: Initializers
    /**
     Creates a new completely initialized `DataCapturingService` transmitting data to a provided endpoint and accessing data a certain amount of times per second.
     - Parameters:
     - dataEndpoint: A `URL` used to upload data to. There should be a server complying to a Cyface REST interface available at that location.
     - sensorManager: An instance of `CMMotionManager`. There should be only one instance of this type in your application. Since it seems to be impossible to create that instance inside a framework at the moment, you have to provide it via this parameter.
     - updateInterval: The accelerometer update interval in Hertz. By default this is set to the supported maximum of 100 Hz.
     */
<<<<<<< HEAD
    public init(dataEndpoint endpoint: URL, sensorManager manager:CMMotionManager, updateInterval interval : Double = 100) {
        unsyncedMeasurements = []
=======
    public init(withManager motionManager:CMMotionManager, andUpdateInterval interval : Double, using persistence: PersistenceLayer) {
        //unsyncedMeasurements = [] // TODO init persistence layer here and load unsynced measurements
        self.persistenceLayer = persistence
>>>>>>> 8de664dd
        isRunning = false
        self.motionManager = manager
        motionManager.accelerometerUpdateInterval = 1.0 / interval
        super.init()
    }
    
    //MARK: Methods
    /// Starts the capturing process. This operation is idempotent.
    public func start() {
        guard !isRunning else {
            os_log("Trying to start DataCapturingService which is already running!")
            return
        }
        
        self.locationManager.startUpdatingLocation()
        self.isRunning = true
        let measurement = persistenceLayer.createMeasurement(at: currentTimeInMillisSince1970())
        // TODO Create persistent measurement here
        self.currentMeasurement = measurement
        //self.unsyncedMeasurements.append(measurement)
        
        if(motionManager.isAccelerometerAvailable) {
            motionManager.startAccelerometerUpdates(to: OperationQueue.current!) { data, error in
                guard let myData = data else {
                    fatalError("No Accelerometer data available!")
                }
                
                let accValues = myData.acceleration
                //let eventDate = NSDate(timeInterval: myData.timestamp, sinceDate: bootTime)
                let acc = self.persistenceLayer.createAcceleration(x: accValues.x,y: accValues.y, z: accValues.z,at: self.currentTimeInMillisSince1970())
                measurement.addToAccelerations(acc)
            }
        }
    }
    
    /**
     Starts the capturing process with a listener that is notified of important events occuring while the capturing process is running. This operation is idempotent.
     
     - Parameters:
     - listener: A listener that is notified of important events during data capturing.
     */
    public func start(with listener:DataCapturingListener) {
        self.listener = listener
        self.start()
    }
    
    /// Stops the currently running data capturing process or does nothing of the process is not running.
    public func stop() {
        isRunning = false
        motionManager.stopAccelerometerUpdates()
        locationManager.stopUpdatingLocation()
        currentMeasurement = nil
    }
    
    /// Forces the service to synchronize all Measurements now if a connection is available. If this is not called the service might wait for an opprotune moment to start synchronization.
    public func forceSync() {
<<<<<<< HEAD
        unsyncedMeasurements.removeAll()
        let url
    }
    
    /// Deletes an unsynchronized `Measurement` from this device.
    public func delete(unsynced measurement : Measurement) {
        guard let index = unsyncedMeasurements.index(of:measurement) else {
            return
        }
        unsyncedMeasurements.remove(at:index)
=======
        // TODO add transmission code.
        persistenceLayer.deleteMeasurements()
    }
    
    /**
     Deletes an unsynchronized `Measurement` from this device.
     */
    public func delete(unsynced measurement : MeasurementMO) {
        persistenceLayer.delete(measurement: measurement)
>>>>>>> 8de664dd
    }
    
    /// Provides the current time in milliseconds since january 1st 1970 (UTC).
    private func currentTimeInMillisSince1970() -> Int64 {
        return convertToUtcTimestamp(date: Date())
    }
    
    /// Converts a `Data` object to a UTC milliseconds timestamp since january 1st 1970.
    private func convertToUtcTimestamp(date value: Date) -> Int64 {
        return Int64(value.timeIntervalSince1970*1000.0)
    }
}

// MARK: CLLocationManagerDelegate
extension DataCapturingService: CLLocationManagerDelegate {
    public func locationManager(_ manager: CLLocationManager, didUpdateLocations locations: [CLLocation]) {
        
        guard !locations.isEmpty else {
            fatalError("No location available for DataCapturingService!")
        }
        let location: CLLocation = locations[0]
        os_log("New location: lat %@, lon %@",type: .info, location.coordinate.latitude.description,location.coordinate.longitude.description)
        
        guard let measurement = currentMeasurement else {
            fatalError("No current measurement to save the location to! Data capturing impossible.")
        }
        let geoLocation = persistenceLayer.createGeoLocation(latitude: location.coordinate.latitude, longitude: location.coordinate.longitude, accuracy: location.horizontalAccuracy, speed: location.speed, at: convertToUtcTimestamp(date: location.timestamp))
        measurement.addToGeoLocations(geoLocation)
        
        
        persistenceLayer.save()
    }
}
// TODO: Maybe move out the data transmission part to its own class. This seems to be mingled up here with the data capturing part.<|MERGE_RESOLUTION|>--- conflicted
+++ resolved
@@ -31,21 +31,8 @@
     /// A listener that is notified of important events during data capturing.
     private var listener: DataCapturingListener?
     
-<<<<<<< HEAD
     /// The currently recorded `Measurement` or nil if there is no active recording.
-    private var currentMeasurement: Measurement?
-=======
-    /*
-    /**
-     A poor mans data storage.
-     
-     This is only in memory and will be replaced by a database on persistent storage during final implementation.
-     */
-    private(set) public var unsyncedMeasurements: [MeasurementMO]
- */
-    
     private var currentMeasurement: MeasurementMO?
->>>>>>> 8de664dd
     
     /// An instance of `CMMotionManager`. There should be only one instance of this type in your application.
     private let motionManager: CMMotionManager
@@ -79,14 +66,9 @@
      - sensorManager: An instance of `CMMotionManager`. There should be only one instance of this type in your application. Since it seems to be impossible to create that instance inside a framework at the moment, you have to provide it via this parameter.
      - updateInterval: The accelerometer update interval in Hertz. By default this is set to the supported maximum of 100 Hz.
      */
-<<<<<<< HEAD
-    public init(dataEndpoint endpoint: URL, sensorManager manager:CMMotionManager, updateInterval interval : Double = 100) {
-        unsyncedMeasurements = []
-=======
-    public init(withManager motionManager:CMMotionManager, andUpdateInterval interval : Double, using persistence: PersistenceLayer) {
+    public init(dataEndpoint endpoint: URL, sensorManager manager:CMMotionManager, updateInterval interval : Double = 100, using persistence: PersistenceLayer) {
         //unsyncedMeasurements = [] // TODO init persistence layer here and load unsynced measurements
         self.persistenceLayer = persistence
->>>>>>> 8de664dd
         isRunning = false
         self.motionManager = manager
         motionManager.accelerometerUpdateInterval = 1.0 / interval
@@ -143,18 +125,6 @@
     
     /// Forces the service to synchronize all Measurements now if a connection is available. If this is not called the service might wait for an opprotune moment to start synchronization.
     public func forceSync() {
-<<<<<<< HEAD
-        unsyncedMeasurements.removeAll()
-        let url
-    }
-    
-    /// Deletes an unsynchronized `Measurement` from this device.
-    public func delete(unsynced measurement : Measurement) {
-        guard let index = unsyncedMeasurements.index(of:measurement) else {
-            return
-        }
-        unsyncedMeasurements.remove(at:index)
-=======
         // TODO add transmission code.
         persistenceLayer.deleteMeasurements()
     }
@@ -164,7 +134,6 @@
      */
     public func delete(unsynced measurement : MeasurementMO) {
         persistenceLayer.delete(measurement: measurement)
->>>>>>> 8de664dd
     }
     
     /// Provides the current time in milliseconds since january 1st 1970 (UTC).
